--- conflicted
+++ resolved
@@ -487,31 +487,22 @@
       -- | LedgerDB config
     , dbLedgerDbCfg :: LedgerDbCfg (ExtLedgerState TestBlock)
 
-<<<<<<< HEAD
       -- | The backing store in the same spirit as in 'LgrDB.lgrBackingStore'
     , dbBackingStore :: StrictTVar m (LedgerBackingStore m (ExtLedgerState TestBlock))
 
       -- | needed for restore TODO does this really belong here?
     , sdbBackingStoreSelector :: BackingStoreSelector m
-=======
-    , dbBackingStore :: StrictTVar m (LedgerBackingStore m (ExtLedgerState TestBlock))
->>>>>>> 51539cf8
     }
 
 initStandaloneDB :: forall m. (Trans.MonadIO m, IOLike m) => DbEnv m -> m (StandaloneDB m)
 initStandaloneDB dbEnv@DbEnv{..} = do
     dbBlocks <- uncheckedNewTVarM Map.empty
     dbState  <- uncheckedNewTVarM (initChain, initDB)
-<<<<<<< HEAD
 
     dbBackingStore <- uncheckedNewTVarM =<< newBackingStore
                                               dbTracer
                                               dbBackingStoreSelector
                                               dbHasFS
-=======
-    dbBackingStore <- uncheckedNewTVarM =<< newBackingStore
-                                              (error "New backing store doesn't use HasFS for now")
->>>>>>> 51539cf8
                                               (ExtLedgerStateTables NoTestLedgerTables)
     let dbResolve :: ResolveBlock m TestBlock
         dbResolve r = atomically $ getBlock r <$> readTVar dbBlocks
@@ -637,16 +628,9 @@
                 (map ApplyVal bs)
                 db
     go hasFS Snap = do
-        -- TODO: Maybe @Flush@ should be its own command but that would require
-        -- the implementation to change so that 'ledgerDbOldest' doesn't require
-        -- a 'flush' to happen just before it is called.
-<<<<<<< HEAD
-=======
-
         -- TODO: This duplicates too much logic of the flushing mechanisms. The
         -- right thing to do would be to factor out the functions and here just
         -- call one function that does all the job.
->>>>>>> 51539cf8
         (toFlush, bs, db') <- atomically $ do
           (_, db) <- readTVar dbState
           bs <- readTVar dbBackingStore
@@ -663,11 +647,8 @@
             S.encode
             db'
     go hasFS Restore = do
-<<<<<<< HEAD
         LedgerBackingStore old_db <- atomically . readTVar $ dbBackingStore
         HD.bsClose old_db
-=======
->>>>>>> 51539cf8
         (initLog, db, _replayed, backingStore) <-
           initLedgerDB
             nullTracer
@@ -681,11 +662,8 @@
             (return testInitExtLedger)
             streamAPI
             RunBoth
-<<<<<<< HEAD
             sdbBackingStoreSelector
 
-=======
->>>>>>> 51539cf8
         atomically $ do
           modifyTVar dbState (\(rs, _) -> (rs, db))
           writeTVar dbBackingStore backingStore
