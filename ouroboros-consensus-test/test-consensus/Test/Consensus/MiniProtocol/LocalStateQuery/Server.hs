--- conflicted
+++ resolved
@@ -48,11 +48,7 @@
 import           Ouroboros.Consensus.Storage.LedgerDB.DiskPolicy
                      (SnapshotInterval (..), defaultDiskPolicy)
 import qualified Ouroboros.Consensus.Storage.LedgerDB.InMemory as LgrDB
-<<<<<<< HEAD
-import qualified Ouroboros.Consensus.Storage.LedgerDB.OnDisk as LgrDB
-=======
 import qualified Ouroboros.Consensus.Storage.LedgerDB.OnDisk as TECHDEBT
->>>>>>> b3b8988a
 
 import           Test.QuickCheck hiding (Result)
 import           Test.Tasty
