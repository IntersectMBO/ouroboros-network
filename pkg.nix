{ mkDerivation, aeson, array, base, base16-bytestring, bytestring, cborg
, clock, containers, cryptonite, fingertree, free, hashable, memory, mtl
<<<<<<< HEAD
, process, psqueues, QuickCheck, random , semigroups , stdenv, stm, serialise
, streaming, string-conv, tasty, tasty-quickcheck , text , transformers
=======
, network, process, psqueues, QuickCheck, random, semigroups, stdenv, stm, serialise
, string-conv, tasty, tasty-quickcheck , text , transformers, typed-transitions
>>>>>>> aef6f4e9
, unliftio, void, nixpkgs
}:
mkDerivation {
  pname = "ouroboros-network";
  version = "0.1.0.0";
  src = nixpkgs.lib.sourceFilesBySuffices ./.
    [ ".hs" "LICENSE" "ChangeLog.md" "ouroboros-network.cabal" "cabal.project" ];
  libraryHaskellDepends = [
    array aeson base base16-bytestring bytestring cborg clock containers
<<<<<<< HEAD
    cryptonite fingertree free hashable memory mtl process psqueues QuickCheck
    random semigroups serialise stm streaming string-conv tasty
    tasty-quickcheck text transformers unliftio void
=======
    cryptonite fingertree free hashable memory mtl network process psqueues
    QuickCheck random semigroups serialise stm string-conv tasty
    tasty-quickcheck text transformers typed-transitions unliftio void
>>>>>>> aef6f4e9
  ];
  testHaskellDepends = [
    array base bytestring cborg clock containers
    fingertree free hashable mtl process QuickCheck random semigroups stm tasty
    tasty-quickcheck text transformers void
  ];
  description = "A networking layer for the Ouroboros blockchain protocol";
  license = stdenv.lib.licenses.mit;
  hydraPlatforms = stdenv.lib.platforms.none;
  enableSeparateDocOutput = false;
}<|MERGE_RESOLUTION|>--- conflicted
+++ resolved
@@ -1,13 +1,8 @@
 { mkDerivation, aeson, array, base, base16-bytestring, bytestring, cborg
 , clock, containers, cryptonite, fingertree, free, hashable, memory, mtl
-<<<<<<< HEAD
-, process, psqueues, QuickCheck, random , semigroups , stdenv, stm, serialise
+, network, process, psqueues, QuickCheck, random, semigroups, stdenv, stm, serialise
 , streaming, string-conv, tasty, tasty-quickcheck , text , transformers
-=======
-, network, process, psqueues, QuickCheck, random, semigroups, stdenv, stm, serialise
-, string-conv, tasty, tasty-quickcheck , text , transformers, typed-transitions
->>>>>>> aef6f4e9
-, unliftio, void, nixpkgs
+, typed-transitions , unliftio, void, nixpkgs
 }:
 mkDerivation {
   pname = "ouroboros-network";
@@ -16,15 +11,9 @@
     [ ".hs" "LICENSE" "ChangeLog.md" "ouroboros-network.cabal" "cabal.project" ];
   libraryHaskellDepends = [
     array aeson base base16-bytestring bytestring cborg clock containers
-<<<<<<< HEAD
-    cryptonite fingertree free hashable memory mtl process psqueues QuickCheck
-    random semigroups serialise stm streaming string-conv tasty
-    tasty-quickcheck text transformers unliftio void
-=======
-    cryptonite fingertree free hashable memory mtl network process psqueues
-    QuickCheck random semigroups serialise stm string-conv tasty
-    tasty-quickcheck text transformers typed-transitions unliftio void
->>>>>>> aef6f4e9
+    cryptonite fingertree free hashable memory mtl network psqueues process
+    psqueues QuickCheck random semigroups serialise stm streaming string-conv
+    tasty tasty-quickcheck text transformers typed-transitions unliftio void
   ];
   testHaskellDepends = [
     array base bytestring cborg clock containers
