--- conflicted
+++ resolved
@@ -1,14 +1,8 @@
 { mkDerivation, aeson, array, base, base16-bytestring, bytestring, cborg
 , clock, containers, cryptonite, fingertree, free, hashable, memory, mtl
-<<<<<<< HEAD
-, network, process, psqueues, QuickCheck, random, semigroups, stdenv, stm, serialise
-, string-conv, tasty, tasty-quickcheck , text , transformers, typed-transitions
-, unliftio, void, nixpkgs
-=======
-, process, psqueues, QuickCheck, random, semigroups, stdenv, stm, serialise
-, string-conv, tasty, tasty-expected-failure, tasty-quickcheck, text
-, transformers, unliftio, void, nixpkgs
->>>>>>> c993f3d6
+, network, process, psqueues, QuickCheck, random, semigroups, stdenv, stm
+, serialise, string-conv, tasty, tasty-expected-failure, tasty-quickcheck, text
+, transformers, typed-transitions, unliftio, void, nixpkgs
 }:
 mkDerivation {
   pname = "ouroboros-network";
