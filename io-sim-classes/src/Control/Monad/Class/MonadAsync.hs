--- conflicted
+++ resolved
@@ -1,12 +1,3 @@
-<<<<<<< HEAD
-{-# LANGUAGE DefaultSignatures         #-}
-{-# LANGUAGE FlexibleContexts          #-}
-{-# LANGUAGE QuantifiedConstraints     #-}
-{-# LANGUAGE ScopedTypeVariables       #-}
-{-# LANGUAGE TypeApplications          #-}
-{-# LANGUAGE TypeFamilies              #-}
-{-# LANGUAGE RankNTypes                #-}
-=======
 {-# LANGUAGE DefaultSignatures     #-}
 {-# LANGUAGE FlexibleContexts      #-}
 {-# LANGUAGE MultiParamTypeClasses #-}
@@ -14,7 +5,8 @@
 {-# LANGUAGE ScopedTypeVariables   #-}
 {-# LANGUAGE TypeApplications      #-}
 {-# LANGUAGE TypeFamilies          #-}
->>>>>>> 6b28f106
+{-# LANGUAGE RankNTypes            #-}
+{-# LANGUAGE InstanceSigs          #-}
 
 module Control.Monad.Class.MonadAsync
   ( MonadAsync (..)
@@ -101,12 +93,7 @@
       , MonadAsyncSTM (Async m) (STM m)
       ) => MonadAsync m where
 
-<<<<<<< HEAD
-  {-# MINIMAL async, asyncThreadId, cancel, cancelWith, waitCatchSTM, pollSTM,
-              asyncWithUnmask #-}
-=======
-  {-# MINIMAL async, asyncThreadId, cancel, cancelWith #-}
->>>>>>> 6b28f106
+  {-# MINIMAL async, asyncThreadId, cancel, cancelWith, asyncWithUnmask #-}
 
   -- | An asynchronous action
   type Async m :: * -> *
@@ -283,6 +270,18 @@
   waitEither_           = lift .: waitEither_
   waitBoth              = lift .: waitBoth
 
+  -- Hopefully this is right....
+  asyncWithUnmask
+    :: forall a .
+       ((forall b . ReaderT r m b -> ReaderT r m b) -> ReaderT r m a)
+    -> ReaderT r m (Async (ReaderT r m) a)
+  asyncWithUnmask k = ReaderT $ \r -> asyncWithUnmask (k' r)
+    where
+    k' :: r -> (forall b . m b -> m b) -> m a
+    k' r domask = runReaderT
+      (k (\(ReaderT ma) -> ReaderT (\r' -> domask (ma r'))))
+      r
+
 --
 -- Linking
 --
