--- conflicted
+++ resolved
@@ -149,7 +149,12 @@
   swapTMVar         = swapTMVarDefault
   isEmptyTMVar      = isEmptyTMVarDefault
 
-<<<<<<< HEAD
+instance MonadST (Free (SimF s)) where
+  withLiftST f = f liftST
+    where
+      liftST :: StrictST.ST s a -> Free (SimF s) a
+      liftST action = Free.liftF (LiftST action id)
+
 data TBQueueSim s a = TBQueueSim
   !(TVar s Natural) -- read capacity
   !(TVar s [a]) -- elements waiting for read
@@ -202,13 +207,6 @@
     r <- readTVar rsize
     w <- readTVar wsize
     return $! size - r - w
-=======
-instance MonadST (Free (SimF s)) where
-  withLiftST f = f liftST
-    where
-      liftST :: StrictST.ST s a -> Free (SimF s) a
-      liftST action = Free.liftF (LiftST action id)
->>>>>>> aef6f4e9
 
 instance MonadTimer (Free (SimF s)) where
   type Time    (Free (SimF s)) = VTime
