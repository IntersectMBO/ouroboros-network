--- conflicted
+++ resolved
@@ -2,10 +2,7 @@
 {-# LANGUAGE TypeFamilies #-}
 {-# LANGUAGE DataKinds #-}
 {-# LANGUAGE StandaloneDeriving #-}
-<<<<<<< HEAD
-=======
 {-# LANGUAGE FlexibleInstances #-}
->>>>>>> bfc4fdc5
 {-# LANGUAGE EmptyCase #-}
 
 
@@ -77,14 +74,10 @@
     TokDone :: NobodyHasAgency StDone
 
 
-<<<<<<< HEAD
--- | `AgencyProofs` for the PingPong protocol
-=======
 deriving instance Show (Message PingPong from to)
 
 
 -- | 'AgencyProofs' for the 'PingPong' protocol
->>>>>>> bfc4fdc5
 --
 pingPongAgencyProofs :: AgencyProofs PingPong
 pingPongAgencyProofs = AgencyProofs {
@@ -92,8 +85,5 @@
     proofByContradiction_NobodyAndClientHaveAgency = \TokDone tok -> case tok of {},
     proofByContradiction_NobodyAndServerHaveAgency = \TokDone tok -> case tok of {}
   }
-<<<<<<< HEAD
 
 deriving instance Show (Message (from :: PingPong) (to :: PingPong))
-=======
->>>>>>> bfc4fdc5
