name:                typed-protocols
version:             0.1.0.0
synopsis:            A framework for strongly typed protocols
-- description:         
license:             MIT
license-file:        LICENSE
author:              Alexander Vieth, Duncan Coutts, Marcin Szamotulski
maintainer:          alex@well-typed.com, duncan@well-typed.com, marcin.szamotulski@iohk.io
copyright:           2018-2019 IOHK
category:            Control
build-type:          Simple
extra-source-files:  ChangeLog.md, README.md
cabal-version:       >=1.10

library
  exposed-modules:   Network.TypedProtocol.Core
                   , Network.TypedProtocol.Pipelined
                   , Network.TypedProtocol.Channel
                   , Network.TypedProtocol.Codec
                   , Network.TypedProtocol.Driver
                   , Network.TypedProtocol.Proofs
<<<<<<< HEAD
=======

                   , Network.TypedProtocol.PingPong.Type
>>>>>>> bfc4fdc5
                   , Network.TypedProtocol.PingPong.Client
                   , Network.TypedProtocol.PingPong.Server
                   , Network.TypedProtocol.PingPong.Direct
                   , Network.TypedProtocol.PingPong.Codec
                   , Network.TypedProtocol.PingPong.Examples

                   , Network.TypedProtocol.ReqResp.Type
                   , Network.TypedProtocol.ReqResp.Client
                   , Network.TypedProtocol.ReqResp.Server
                   , Network.TypedProtocol.ReqResp.Direct
                   , Network.TypedProtocol.ReqResp.Codec
                   , Network.TypedProtocol.ReqResp.Examples

  other-extensions:  GADTs
                   , RankNTypes
                   , PolyKinds
                   , DataKinds
                   , ScopedTypeVariables
                   , TypeFamilies
                   , TypeOperators
                   , BangPatterns
  build-depends:     base,
                     io-sim-classes,
                     -- TODO: do we want these here or move elsewhere?
                     bytestring,
                     process,
                     cborg

  hs-source-dirs:    src
  default-language:  Haskell2010
  ghc-options:       -Wall
                     -Wno-unticked-promoted-constructors

test-suite tests
  type:              exitcode-stdio-1.0
  main-is:           Main.hs
  hs-source-dirs:    test
  other-modules:     Test.Network.TypedProtocol.PingPong
  build-depends:     base
                   , async
                   , bytestring
                   , free
                   , io-sim-classes
                   , io-sim
                   , QuickCheck
                   , tasty
                   , tasty-quickcheck
                   , typed-protocols
  default-language:  Haskell2010
  ghc-options:      -rtsopts<|MERGE_RESOLUTION|>--- conflicted
+++ resolved
@@ -19,11 +19,8 @@
                    , Network.TypedProtocol.Codec
                    , Network.TypedProtocol.Driver
                    , Network.TypedProtocol.Proofs
-<<<<<<< HEAD
-=======
 
                    , Network.TypedProtocol.PingPong.Type
->>>>>>> bfc4fdc5
                    , Network.TypedProtocol.PingPong.Client
                    , Network.TypedProtocol.PingPong.Server
                    , Network.TypedProtocol.PingPong.Direct
