--- conflicted
+++ resolved
@@ -138,15 +138,10 @@
 import           Ouroboros.Consensus.Util.Singletons
 
 import           Ouroboros.Consensus.Storage.LedgerDB.HD
-<<<<<<< HEAD
 import qualified Database.LMDB.Simple as LMDB
 -- import           Codec.Serialise.Class(Serialise)
 import           Ouroboros.Consensus.Storage.LedgerDB.HD.BackingStore (RangeQuery)
 import           Data.Functor.Const (Const(getConst, Const))
-=======
-import           Ouroboros.Consensus.Storage.LedgerDB.HD.BackingStore
-                     (RangeQuery)
->>>>>>> f502bf9b
 
 {-------------------------------------------------------------------------------
   Tip
@@ -735,7 +730,6 @@
 
 toSMapKind :: ApplyMapKind mk k v -> SMapKind mk
 toSMapKind = \case
-<<<<<<< HEAD
     ApplyEmptyMK{}    -> SEmptyMK
     ApplyKeysMK{}     -> SKeysMK
     ApplyValuesMK{}   -> SValuesMK
@@ -745,15 +739,6 @@
     ApplyRewoundMK{}  -> SRewoundMK
     ApplyLMDBMK{}     -> SLMDBMK
     ApplyNameMK{}     -> SNameMK
-=======
-    ApplyEmptyMK{}     -> SEmptyMK
-    ApplyKeysMK{}      -> SKeysMK
-    ApplyValuesMK{}    -> SValuesMK
-    ApplyTrackingMK{}  -> STrackingMK
-    ApplyDiffMK{}      -> SDiffMK
-    ApplySeqDiffMK{}   -> SSeqDiffMK
-    ApplyRewoundMK{}   -> SRewoundMK
->>>>>>> f502bf9b
 
     ApplyQueryAllMK{}  -> SQueryMK
     ApplyQuerySomeMK{} -> SQueryMK
