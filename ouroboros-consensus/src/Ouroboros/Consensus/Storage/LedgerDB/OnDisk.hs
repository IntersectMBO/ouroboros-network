--- conflicted
+++ resolved
@@ -370,57 +370,8 @@
              cfg
              getGenesisLedger
              streamAPI
-<<<<<<< HEAD
              runAlsoLegacy
              bss = do
-    (initLog, initDb, backingStore, replayTracer') <- initFromSnapshotOrGenesis
-                                                        replayTracer
-                                                        tracer
-                                                        getGenesisLedger
-                                                        hasFS
-                                                        decLedger
-                                                        decHash
-                                                        runAlsoLegacy
-                                                        bss
-    (replayedDB, replayedBlocks) <- replayStartingWith
-                                        replayTracer'
-                                        cfg
-                                        backingStore
-                                        streamAPI
-                                        initDb
-    return (initLog, replayedDB, replayedBlocks, backingStore)
-
--- | Attempt to initialize the ledger DB from the given snapshot
---
--- If the chain DB or ledger layer reports an error, the whole thing is aborted
--- and an error is returned. This should not throw any errors itself (ignoring
--- unexpected exceptions such as asynchronous exceptions, of course).
-initFromSnapshotOrGenesis ::
-     forall m blk . (
-         IOLike m
-       , LedgerSupportsProtocol blk
-       , FromCBOR (LedgerTables (ExtLedgerState blk) ValuesMK)
-       , ToCBOR   (LedgerTables (ExtLedgerState blk) ValuesMK)
-       , HasCallStack
-       )
-  => Tracer m (ReplayGoal blk -> TraceReplayEvent blk)
-  -> Tracer m (TraceEvent blk)
-  -> m (ExtLedgerState blk ValuesMK)
-  -> SomeHasFS m
-  -> (forall s. Decoder s (ExtLedgerState blk EmptyMK))
-  -> (forall s. Decoder s (HeaderHash blk))
-  -> RunAlsoLegacy
-  -> BackingStoreSelector m
-  -> m
-      ( InitLog blk
-      , LedgerDB' blk
-      , LedgerBackingStore' m blk
-      , Tracer m (ReplayStart blk -> ReplayGoal blk -> TraceReplayEvent blk)
-      )
-initFromSnapshotOrGenesis replayTracer snapshotTracer getGenesisLedger hasFS decLedger decHash runAlsoLegacy bss = do
-=======
-             runAlsoLegacy = do
->>>>>>> 9123b4b1
     listSnapshots hasFS >>= tryNewestFirst id
   where
     tryNewestFirst :: (InitLog blk -> InitLog blk)
@@ -436,15 +387,7 @@
       genesisLedger <- getGenesisLedger
       let replayTracer' = decorateReplayTracerWithStart (Point Origin) replayTracer
           initDb        = ledgerDbWithAnchor runAlsoLegacy (stowLedgerTables genesisLedger)
-<<<<<<< HEAD
       backingStore <- newBackingStore bss hasFS (projectLedgerTables genesisLedger) -- TODO: needs to go into ResourceRegistry
-      return ( acc InitFromGenesis
-             , initDb
-             , backingStore
-             , replayTracer'
-             )
-=======
-      backingStore <- newBackingStore hasFS (projectLedgerTables genesisLedger) -- TODO: needs to go into ResourceRegistry
       eDB <- runExceptT $ replayStartingWith
                             replayTracer'
                             cfg
@@ -459,7 +402,6 @@
                  , replayed
                  , backingStore
                  )
->>>>>>> 9123b4b1
 
     tryNewestFirst acc (s:ss) = do
       eExtLedgerSt <- runExceptT $ readSnapshot hasFS decLedger decHash s
