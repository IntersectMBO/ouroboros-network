--- conflicted
+++ resolved
@@ -685,8 +685,6 @@
 --
 -- This is what will be serialized when snapshotting.
 --
-<<<<<<< HEAD
-=======
 --
 -- When we take a snapshot, we do it for both the modern and the legacy ledger.
 -- Conversely, when we read a snapshot, we assume the snapshot has what we need
@@ -700,7 +698,6 @@
 -- Therefore we guard this condition with an 'assert' and this imposes the
 -- following PRECONDITION:
 --
->>>>>>> 51539cf8
 -- PRECONDITION: if you are running the legacy ledger, then you must flush
 -- before calling this function
 ledgerDbOldest :: forall l.
@@ -833,11 +830,7 @@
 ledgerDbPrune k db = db {
       ledgerDbCheckpoints =
         AS.anchorNewest (maxRollbacks k) <$> ledgerDbCheckpoints db
-<<<<<<< HEAD
-    , ledgerDbChangelog   = pruneVolatileDbChangelog k (ledgerDbChangelog db)
-=======
     , ledgerDbChangelog   = pruneVolatilePartDbChangelog k (ledgerDbChangelog db)
->>>>>>> 51539cf8
     }
 
  -- NOTE: we must inline 'ledgerDbPrune' otherwise we get unexplained thunks in
