--- conflicted
+++ resolved
@@ -6,11 +6,8 @@
 
 ### Non-breaking changes
 
-<<<<<<< HEAD
+* ghc-9.8 support.
 * Add Socket.NoDelay option to configureOutboundSocket
-=======
-* ghc-9.8 support.
->>>>>>> 85bff5cb
 
 ## 0.10.2.0 -- 2023-12-14
 
