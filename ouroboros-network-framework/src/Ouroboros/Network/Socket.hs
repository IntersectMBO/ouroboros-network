{-# LANGUAGE CPP                 #-}
{-# LANGUAGE DataKinds           #-}
{-# LANGUAGE DerivingVia         #-}
{-# LANGUAGE FlexibleContexts    #-}
{-# LANGUAGE GADTs               #-}
{-# LANGUAGE NamedFieldPuns      #-}
{-# LANGUAGE RankNTypes          #-}
{-# LANGUAGE ScopedTypeVariables #-}
{-# LANGUAGE TypeApplications    #-}
{-# LANGUAGE TypeOperators       #-}

-- it is useful to have 'HasInitiator' constraint on 'connectToNode' & friends.
{-# OPTIONS_GHC -Wno-redundant-constraints #-}

-- For Hashable SockAddr
{-# OPTIONS_GHC -Wno-orphans #-}


-- |
-- Module exports interface for running a node over a socket over TCP \/ IP.
--
module Ouroboros.Network.Socket
  ( -- * High level socket interface
    ConnectionTable
  , ConnectionTableRef (..)
  , ValencyCounter
  , SomeResponderApplication (..)
  , ConnectionId (..)
  , ConnectToArgs (..)
  , connectToNode
  , connectToNodeWithMux
  , connectToNodeSocket
  , connectToNode'
  , connectToNodeWithMux'
    -- * Socket configuration
  , configureSocket
  , configureSystemdSocket
  , SystemdSocketTracer (..)
    -- * Traces
  , NetworkConnectTracers (..)
  , nullNetworkConnectTracers
  , debuggingNetworkConnectTracers
    -- * Re-export of HandshakeCallbacks
  , HandshakeCallbacks (..)
    -- * Re-export connection table functions
  , newConnectionTable
  , refConnection
  , addConnection
  , removeConnection
  , newValencyCounter
  , addValencyCounter
  , remValencyCounter
  , waitValencyCounter
  , readValencyCounter
    -- * Auxiliary functions
  , sockAddrFamily
  , simpleMuxCallback
  ) where

import Codec.CBOR.Read qualified as CBOR
import Codec.CBOR.Term qualified as CBOR
import Control.Applicative (Alternative)
import Control.Concurrent.Class.MonadSTM.Strict
import Control.Monad (unless, when)
import Control.Monad.Class.MonadAsync
import Control.Monad.Class.MonadThrow
import Control.Monad.Class.MonadTime.SI
import Data.Bifunctor (first)
import Data.ByteString.Lazy qualified as BL
import Data.Foldable (traverse_)
import Data.Hashable
import Data.Monoid.Synchronisation (FirstToFinish (..))
import Data.Typeable (Typeable)
import Data.Word (Word16)

import Network.Socket (SockAddr, Socket, StructLinger (..))
import Network.Socket qualified as Socket

import Control.Tracer

import Network.Mux qualified as Mx
import Network.Mux.Bearer qualified as Mx
import Network.Mux.DeltaQ.TraceTransformer
import Network.TypedProtocol.Codec hiding (decode, encode)

import Ouroboros.Network.Context
import Ouroboros.Network.Driver.Limits
import Ouroboros.Network.Handshake (HandshakeCallbacks (..))
import Ouroboros.Network.IOManager (IOManager)
import Ouroboros.Network.Mux
import Ouroboros.Network.Protocol.Handshake
import Ouroboros.Network.Protocol.Handshake.Codec
import Ouroboros.Network.Protocol.Handshake.Type
import Ouroboros.Network.Server.ConnectionTable
import Ouroboros.Network.Snocket (Snocket)
import Ouroboros.Network.Snocket qualified as Snocket


-- | Tracer used by 'connectToNode' (and derivatives, like
-- 'Ouroboros.Network.NodeToNode.connectTo' or
-- 'Ouroboros.Network.NodeToClient.connectTo).
--
data NetworkConnectTracers addr vNumber = NetworkConnectTracers {
      nctMuxTracer         :: Tracer IO (Mx.WithBearer (ConnectionId addr)  Mx.Trace),
      -- ^ low level mux-network tracer, which logs mux sdu (send and received)
      -- and other low level multiplexing events.
      nctHandshakeTracer   :: Tracer IO (Mx.WithBearer (ConnectionId addr)
                                          (TraceSendRecv (Handshake vNumber CBOR.Term)))
      -- ^ handshake protocol tracer; it is important for analysing version
      -- negotiation mismatches.
    }

nullNetworkConnectTracers :: NetworkConnectTracers addr vNumber
nullNetworkConnectTracers = NetworkConnectTracers {
      nctMuxTracer       = nullTracer,
      nctHandshakeTracer = nullTracer
    }


debuggingNetworkConnectTracers :: (Show addr, Show vNumber)
                               => NetworkConnectTracers addr vNumber
debuggingNetworkConnectTracers = NetworkConnectTracers {
      nctMuxTracer       = showTracing stdoutTracer,
      nctHandshakeTracer = showTracing stdoutTracer
    }

sockAddrFamily
    :: Socket.SockAddr
    -> Socket.Family
sockAddrFamily Socket.SockAddrInet{}  = Socket.AF_INET
sockAddrFamily Socket.SockAddrInet6{} = Socket.AF_INET6
sockAddrFamily Socket.SockAddrUnix{}  = Socket.AF_UNIX


-- | Configure a socket.  Either 'Socket.AF_INET' or 'Socket.AF_INET6' socket
-- is expected.
--
configureSocket :: Socket -> Maybe SockAddr -> IO ()
configureSocket sock addr = do
    let fml = sockAddrFamily <$> addr
    Socket.setSocketOption sock Socket.ReuseAddr 1
#if !defined(mingw32_HOST_OS)
    -- not supported on Windows 10
    Socket.setSocketOption sock Socket.ReusePort 1
#endif
    Socket.setSocketOption sock Socket.NoDelay 1
    -- it is safe to set 'SO_LINGER' option (which implicates that every
    -- close will reset the connection), since our protocols are robust.
    -- In particular if invalid data will arrive (which includes the rare
    -- case of a late packet from a previous connection), we will abandon
    -- (and close) the connection.
    Socket.setSockOpt sock Socket.Linger
                          (StructLinger { sl_onoff  = 1,
                                          sl_linger = 0 })
    when (fml == Just Socket.AF_INET6)
      -- An AF_INET6 socket can be used to talk to both IPv4 and IPv6 end points, and
      -- it is enabled by default on some systems. Disabled here since we run a separate
      -- IPv4 server instance if configured to use IPv4.
      $ Socket.setSocketOption sock Socket.IPv6Only 1


-- | Configure sockets passed through systemd socket activation.
-- Currently 'ReuseAddr' and 'Linger' options are not configurable with
-- 'systemd.socket', these options are set by this function.  For other socket
-- options we only trace if they are not set.
--
configureSystemdSocket :: Tracer IO SystemdSocketTracer -> Socket -> SockAddr -> IO ()
configureSystemdSocket tracer sock addr = do
   let fml = sockAddrFamily addr
   case fml of
     Socket.AF_INET ->
          Socket.setSocketOption sock Socket.ReuseAddr 1
     Socket.AF_INET6 ->
          Socket.setSocketOption sock Socket.ReuseAddr 1
     _ -> return ()
#if !defined(mingw32_HOST_OS)
   -- not supported on Windows 10
   reusePortOpt <- Socket.getSocketOption sock Socket.ReusePort
   unless (reusePortOpt /= 0) $
     traceWith tracer (SocketOptionNotSet Socket.ReusePort)
#endif
   noDelayOpt <- Socket.getSocketOption sock Socket.NoDelay
   unless (noDelayOpt /= 0) $
     traceWith tracer (SocketOptionNotSet Socket.NoDelay)

   Socket.setSockOpt sock Socket.Linger
                         (StructLinger { sl_onoff  = 1,
                                         sl_linger = 0 })
   when (fml == Socket.AF_INET6) $ do
     ipv6OnlyOpt <- Socket.getSocketOption sock Socket.IPv6Only
     unless (ipv6OnlyOpt /= 0) $
       traceWith tracer (SocketOptionNotSet Socket.IPv6Only)

data SystemdSocketTracer = SocketOptionNotSet Socket.SocketOption
  deriving Show


instance Hashable Socket.SockAddr where
  hashWithSalt s (Socket.SockAddrInet   p   a   ) = hashWithSalt s (fromIntegral p :: Word16, a)
  hashWithSalt s (Socket.SockAddrInet6  p _ a _ ) = hashWithSalt s (fromIntegral p :: Word16, a)
  hashWithSalt s (Socket.SockAddrUnix   p       ) = hashWithSalt s p

-- | We place an upper limit of `30s` on the time we wait on receiving an SDU.
-- There is no upper bound on the time we wait when waiting for a new SDU.
-- This makes it possible for miniprotocols to use timeouts that are larger
-- than 30s or wait forever.  `30s` for receiving an SDU corresponds to
-- a minimum speed limit of 17kbps.
--
-- ( 8      -- mux header length
-- + 0xffff -- maximum SDU payload
-- )
-- * 8
-- = 524_344 -- maximum bits in an SDU
--
--  524_344 / 30 / 1024 = 17kbps
--
sduTimeout :: DiffTime
sduTimeout = 30

-- | For handshake, we put a limit of `10s` for sending or receiving a single
-- `MuxSDU`.
--
sduHandshakeTimeout :: DiffTime
sduHandshakeTimeout = 10

-- | Common arguments of various variants of `connectToNode`.
--
data ConnectToArgs fd addr vNumber vData = ConnectToArgs {
    ctaHandshakeCodec      :: Codec (Handshake vNumber CBOR.Term) CBOR.DeserialiseFailure IO BL.ByteString,
    ctaHandshakeTimeLimits :: ProtocolTimeLimits (Handshake vNumber CBOR.Term),
    ctaVersionDataCodec    :: VersionDataCodec CBOR.Term vNumber vData,
    ctaConnectTracers      :: NetworkConnectTracers addr vNumber,
    ctaHandshakeCallbacks  :: HandshakeCallbacks vData
  }


-- | Connect to a remote node.  It is using bracket to enclose the underlying
-- socket acquisition.  This implies that when the continuation exits the
-- underlying bearer will get closed.
--
-- The connection will start with handshake protocol sending @Versions@ to the
-- remote peer.  It must fit into @'maxTransmissionUnit'@ (~5k bytes).
--
-- Exceptions thrown by 'MuxApplication' are rethrown by 'connectToNode'.
connectToNode
  :: forall muxMode networkState vNumber vData fd addr a b.
     ( Ord vNumber
     , Typeable vNumber
     , Show vNumber
     , Mx.HasInitiator muxMode ~ True
     )
  => Snocket IO fd addr
  -> Mx.MakeBearer IO fd
  -> ConnectToArgs fd addr vNumber vData
  -> (fd -> IO ()) -- ^ configure socket
  -> Versions vNumber vData (OuroborosApplicationWithMinimalCtx muxMode networkState addr BL.ByteString IO a b)
  -> Maybe addr
  -- ^ local address; the created socket will bind to it
  -> addr
  -- ^ remote address
  -> IO (Either SomeException (Either a b))
connectToNode sn mkBearer args configureSock versions localAddr remoteAddr =
  connectToNodeWithMux sn mkBearer args configureSock versions localAddr remoteAddr simpleMuxCallback


-- | A version `connectToNode` which allows one to control which mini-protocols
-- to execute on a given connection.
connectToNodeWithMux
  :: forall muxMode networkState vNumber vData fd addr a b x.
     ( Ord vNumber
     , Typeable vNumber
     , Show vNumber
     , Mx.HasInitiator muxMode ~ True
     )
  => Snocket IO fd addr
  -> Mx.MakeBearer IO fd
  -> ConnectToArgs fd addr vNumber vData
  -> (fd -> IO ()) -- ^ configure socket
  -> Versions vNumber vData (OuroborosApplicationWithMinimalCtx muxMode networkState addr BL.ByteString IO a b)
  -- ^ application to run over the connection
  -- ^ remote address
  -> Maybe addr
  -> addr
  -> (    ConnectionId addr
       -> vNumber
       -> vData
       -> OuroborosApplicationWithMinimalCtx muxMode networkState addr BL.ByteString IO a b
       -> Mx.Mux muxMode IO
       -> Async IO ()
       -> IO x)
  -- ^ callback which has access to ConnectionId, negotiated protocols, mux
  -- handle created for that connection and an `Async` handle to the thread
  -- which runs `Mx.runMux`.  The `Mux` handle allows schedule mini-protocols.
  --
  -- NOTE: when the callback returns or errors, the mux thread will be killed.
  -> IO x
connectToNodeWithMux sn mkBearer args configureSock versions localAddr remoteAddr k
  =
  bracket
    (Snocket.openToConnect sn remoteAddr)
    (Snocket.close sn)
    (\sd -> do
      configureSock sd
      traverse_ (Snocket.bind sn sd) localAddr
      Snocket.connect sn sd remoteAddr
      connectToNodeWithMux' sn mkBearer args versions sd k
    )


-- | Connect to a remote node using an existing socket. It is up to to caller to
-- ensure that the socket is closed in case of an exception.
--
-- The connection will start with handshake protocol sending @Versions@ to the
-- remote peer.  It must fit into @'maxTransmissionUnit'@ (~5k bytes).
--
-- Exceptions thrown by @'MuxApplication'@ are rethrown by @'connectTo'@.
connectToNode'
  :: forall muxMode networkState vNumber vData fd addr a b.
     ( Ord vNumber
     , Typeable vNumber
     , Show vNumber
     , Mx.HasInitiator muxMode ~ True
     )
  => Snocket IO fd addr
  -> Mx.MakeBearer IO fd
  -> ConnectToArgs fd addr vNumber vData
  -- ^ a configured socket to use to connect to a remote service provider
  -> Versions vNumber vData (OuroborosApplicationWithMinimalCtx muxMode networkState addr BL.ByteString IO a b)
  -- ^ application to run over the connection
  -> fd
  -> IO (Either SomeException (Either a b))
connectToNode' sn mkBearer args versions as =
  connectToNodeWithMux' sn mkBearer args versions as simpleMuxCallback


connectToNodeWithMux'
  :: forall muxMode networkState vNumber vData fd addr a b x.
     ( Ord vNumber
     , Typeable vNumber
     , Show vNumber
     , Mx.HasInitiator muxMode ~ True
     )
  => Snocket IO fd addr
  -> Mx.MakeBearer IO fd
  -> ConnectToArgs fd addr vNumber vData
  -> Versions vNumber vData (OuroborosApplicationWithMinimalCtx muxMode networkState addr BL.ByteString IO a b)
  -- ^ application to run over the connection
  -- ^ a configured socket to use to connect to a remote service provider
  -> fd
  -> (    ConnectionId addr
       -> vNumber
       -> vData
       -> OuroborosApplicationWithMinimalCtx muxMode networkState addr BL.ByteString IO a b
       -> Mx.Mux muxMode IO
       -> Async IO ()
       -> IO x)
  -- ^ callback which has access to ConnectionId, negotiated protocols, mux
  -- handle created for that connection and an `Async` handle to the thread
  -- which runs `Mx.runMux`.  The `Mux` handle allows schedule mini-protocols.
  --
  -- NOTE: when the callback returns or errors, the mux thread will be killed.
  -> IO x
connectToNodeWithMux'
  sn makeBearer
  ConnectToArgs {
      ctaHandshakeCodec      = handshakeCodec,
      ctaHandshakeTimeLimits = handshakeTimeLimits,
      ctaVersionDataCodec    = versionDataCodec,
      ctaConnectTracers      =
        NetworkConnectTracers {
          nctMuxTracer,
          nctHandshakeTracer
        },
      ctaHandshakeCallbacks  = handshakeCallbacks
  }
  versions sd k = do
    connectionId <- (\localAddress remoteAddress -> ConnectionId { localAddress, remoteAddress })
                <$> Snocket.getLocalAddr sn sd <*> Snocket.getRemoteAddr sn sd
    muxTracer <- initDeltaQTracer' $ Mx.WithBearer connectionId `contramap` nctMuxTracer
    ts_start <- getMonotonicTime

    handshakeBearer <- Mx.getBearer makeBearer sduHandshakeTimeout muxTracer sd Nothing
    app_e <-
      runHandshakeClient
        handshakeBearer
        connectionId
        -- TODO: push 'HandshakeArguments' up the call stack.
        HandshakeArguments {
          haHandshakeTracer  = nctHandshakeTracer,
          haHandshakeCodec   = handshakeCodec,
          haVersionDataCodec = versionDataCodec,
          haAcceptVersion    = acceptCb handshakeCallbacks,
          haQueryVersion     = queryCb handshakeCallbacks,
          haTimeLimits       = handshakeTimeLimits
        }
        versions
    ts_end <- getMonotonicTime
    case app_e of
       Left (HandshakeProtocolLimit err) -> do
         traceWith muxTracer $ Mx.TraceHandshakeClientError err (diffTime ts_end ts_start)
         throwIO err

       Left (HandshakeProtocolError err) -> do
         traceWith muxTracer $ Mx.TraceHandshakeClientError err (diffTime ts_end ts_start)
         throwIO err

       Right (HandshakeNegotiationResult app versionNumber agreedOptions) -> do
         traceWith muxTracer $ Mx.TraceHandshakeClientEnd (diffTime ts_end ts_start)
         Mx.withReadBufferIO (\buffer -> do
             bearer <- Mx.getBearer makeBearer sduTimeout muxTracer sd buffer
             mux <- Mx.new (toMiniProtocolInfos (runForkPolicy noBindForkPolicy remoteAddress) app)
             withAsync (Mx.run muxTracer mux bearer) $ \aid ->
               k connectionId versionNumber agreedOptions app mux aid
           )

       Right (HandshakeQueryResult _vMap) -> do
         traceWith muxTracer $ Mx.TraceHandshakeClientEnd (diffTime ts_end ts_start)
         throwIO (QueryNotSupported @vNumber)


-- | An internal mux callback which starts all mini-protocols and blocks
-- until the first one terminates.  It returns the result (or error) of the
-- first terminated mini-protocol.
--
-- NOTE: `simpleMuxCallback` does not support `ResponderProtocolOnlyWithState`.
--
simpleMuxCallback
  :: forall muxMode networkState addr vNumber vData m a b.
     ( Alternative (STM m)
     , MonadAsync m
     , MonadSTM   m
     , MonadThrow m
     , MonadThrow (STM m)
     )
  => ConnectionId addr
  -> vNumber
  -> vData
  -> OuroborosApplicationWithMinimalCtx muxMode networkState addr BL.ByteString m a b
  -> Mx.Mux muxMode m
  -> Async m ()
  -> m (Either SomeException (Either a b))
simpleMuxCallback connectionId _ _ app mux aid = do
    let initCtx = MinimalInitiatorContext connectionId
        respCtx = ResponderContext connectionId

    resOps <- sequence
      [ Mx.runMiniProtocol
          mux
          miniProtocolNum
          miniProtocolDir
          Mx.StartEagerly
          action
      | MiniProtocol{miniProtocolNum, miniProtocolRun}
          <- getOuroborosApplication app
      , (miniProtocolDir, action) <-
          case miniProtocolRun of
            InitiatorProtocolOnly initiator ->
              [(Mx.InitiatorDirectionOnly, fmap (first Left) . runMiniProtocolCb initiator initCtx)]
            ResponderProtocolOnly responder ->
              [(Mx.ResponderDirectionOnly, fmap (first Right) . runMiniProtocolCb responder respCtx)]
            ResponderProtocolOnlyWithState _ ->
              error "simpleMuxCallback: does not support ResponderProtocolOnlyWithState"
            InitiatorAndResponderProtocol initiator responder ->
              [(Mx.InitiatorDirection, fmap (first Left) . runMiniProtocolCb initiator initCtx)
              ,(Mx.ResponderDirection, fmap (first Right) . runMiniProtocolCb responder respCtx)]
      ]

    -- Wait for the first MuxApplication to finish, then stop the mux.
    r <- waitOnAny resOps
    Mx.stop mux
    wait aid
    return r
  where
    waitOnAny :: [STM m (Either SomeException x)] -> m (Either SomeException x)
    waitOnAny = atomically . runFirstToFinish . foldMap FirstToFinish


-- Wraps a Socket inside a Snocket and calls connectToNode'
connectToNodeSocket
  :: forall muxMode networkState vNumber vData a b.
     ( Ord vNumber
     , Typeable vNumber
     , Show vNumber
     , Mx.HasInitiator muxMode ~ True
     )
  => IOManager
  -> ConnectToArgs Socket.Socket Socket.SockAddr vNumber vData
  -> Versions vNumber vData (OuroborosApplicationWithMinimalCtx muxMode networkState Socket.SockAddr BL.ByteString IO a b)
  -- ^ application to run over the connection
  -> Socket.Socket
  -> IO (Either SomeException (Either a b))
connectToNodeSocket iocp args versions sd =
    connectToNode'
      (Snocket.socketSnocket iocp)
      Mx.makeSocketBearer
      args
      versions
      sd

-- |
-- Wrapper for OuroborosResponderApplication and OuroborosInitiatorAndResponderApplication.
--
data SomeResponderApplication addr bytes m b where
     SomeResponderApplication
       :: forall muxMode networkState addr bytes m a b.
          Mx.HasResponder muxMode ~ True
<<<<<<< HEAD
       => (OuroborosApplicationWithMinimalCtx muxMode addr bytes m a b)
       -> SomeResponderApplication addr bytes m b
=======
       => (OuroborosApplicationWithMinimalCtx muxMode networkState addr bytes m a b)
       -> SomeResponderApplication addr bytes m b
>>>>>>> fda50a7a
<|MERGE_RESOLUTION|>--- conflicted
+++ resolved
@@ -504,10 +504,5 @@
      SomeResponderApplication
        :: forall muxMode networkState addr bytes m a b.
           Mx.HasResponder muxMode ~ True
-<<<<<<< HEAD
-       => (OuroborosApplicationWithMinimalCtx muxMode addr bytes m a b)
-       -> SomeResponderApplication addr bytes m b
-=======
        => (OuroborosApplicationWithMinimalCtx muxMode networkState addr bytes m a b)
        -> SomeResponderApplication addr bytes m b
->>>>>>> fda50a7a
