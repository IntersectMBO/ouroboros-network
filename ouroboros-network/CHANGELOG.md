--- conflicted
+++ resolved
@@ -6,12 +6,9 @@
 
 ### Non-Breaking changes
 
-<<<<<<< HEAD
 - Bump io-sim and io-classes
 - Refactor testnet
-=======
 * Don't include peers that are failing in peershare responses.
->>>>>>> 116ac066
 
 ## 0.16.0.0 -- 2024-05-07
 
