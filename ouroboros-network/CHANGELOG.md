--- conflicted
+++ resolved
@@ -6,14 +6,11 @@
 
 ### Non-Breaking changes
 
-<<<<<<< HEAD
 * Fix `LedgerStateJudgement` redundant tracing
-=======
 * Refactored `computePeerSharingPeers` and moved it to
   `Ouroboros.Network.Peersharing`
 * Added `PeerSharingAPI` with all the things necessary to run peer sharing.
 * Fix 'any Cold async demotion' test
->>>>>>> cfb1c7e7
 
 ## 0.12.0.0 -- 2023-02-21
 
