module Main (main) where

import           Test.Tasty

import qualified Test.AnchoredFragment (tests)
import qualified Test.ChainGenerators (tests)
import qualified Test.Chain (tests)
import qualified Test.ChainFragment (tests)
import qualified Test.ChainProducerState (tests)
import qualified Test.Pipe (tests)
<<<<<<< HEAD
import qualified Test.Subscription (tests)
=======
import qualified Test.PeerState (tests)
>>>>>>> d12baa21
import qualified Test.Ouroboros.Network.MockNode (tests)
import qualified Test.Ouroboros.Network.BlockFetch (tests)
import qualified Ouroboros.Network.Protocol.ChainSync.Test (tests)
import qualified Ouroboros.Network.Protocol.BlockFetch.Test (tests)
import qualified Ouroboros.Network.Protocol.Handshake.Test (tests)
import qualified Ouroboros.Network.Protocol.TxSubmission.Test (tests)
import qualified Ouroboros.Network.Protocol.LocalTxSubmission.Test (tests)
import qualified Ouroboros.Network.PeerSelection.Test (tests)
import qualified Test.Socket (tests)

main :: IO ()
main = defaultMain tests

tests :: TestTree
tests =
  testGroup "ouroboros-network"

    -- data structures
  [ Test.ChainGenerators.tests
  , Test.Chain.tests
  , Test.ChainFragment.tests
  , Test.AnchoredFragment.tests
  , Test.ChainProducerState.tests

    -- protocols
  , Ouroboros.Network.Protocol.ChainSync.Test.tests
  , Ouroboros.Network.Protocol.BlockFetch.Test.tests
  , Ouroboros.Network.Protocol.LocalTxSubmission.Test.tests
  , Ouroboros.Network.Protocol.TxSubmission.Test.tests
  , Ouroboros.Network.Protocol.Handshake.Test.tests

    -- network logic
  , Test.Pipe.tests
  , Test.Socket.tests
<<<<<<< HEAD
  , Test.Subscription.tests
=======
  , Test.PeerState.tests
>>>>>>> d12baa21
  , Test.Ouroboros.Network.BlockFetch.tests
  , Ouroboros.Network.PeerSelection.Test.tests

    -- pseudo system-level
  , Test.Ouroboros.Network.MockNode.tests
  ]<|MERGE_RESOLUTION|>--- conflicted
+++ resolved
@@ -8,11 +8,6 @@
 import qualified Test.ChainFragment (tests)
 import qualified Test.ChainProducerState (tests)
 import qualified Test.Pipe (tests)
-<<<<<<< HEAD
-import qualified Test.Subscription (tests)
-=======
-import qualified Test.PeerState (tests)
->>>>>>> d12baa21
 import qualified Test.Ouroboros.Network.MockNode (tests)
 import qualified Test.Ouroboros.Network.BlockFetch (tests)
 import qualified Ouroboros.Network.Protocol.ChainSync.Test (tests)
@@ -47,11 +42,6 @@
     -- network logic
   , Test.Pipe.tests
   , Test.Socket.tests
-<<<<<<< HEAD
-  , Test.Subscription.tests
-=======
-  , Test.PeerState.tests
->>>>>>> d12baa21
   , Test.Ouroboros.Network.BlockFetch.tests
   , Ouroboros.Network.PeerSelection.Test.tests
 
