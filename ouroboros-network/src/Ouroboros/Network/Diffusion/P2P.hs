--- conflicted
+++ resolved
@@ -642,486 +642,6 @@
     -- Thread to which 'RethrowPolicy' will throw fatal exceptions.
     mainThreadId <- myThreadId
 
-<<<<<<< HEAD
-=======
-    cmIPv4Address
-      <- traverse (either (Snocket.getLocalAddr diNtnSnocket) pure)
-                  daIPv4Address
-    case cmIPv4Address of
-      Just addr | Just IPv4Address <- diNtnAddressType addr
-                -> pure ()
-                | otherwise
-                -> throwIO (UnexpectedIPv4Address addr)
-      Nothing   -> pure ()
-
-    cmIPv6Address
-      <- traverse (either (Snocket.getLocalAddr diNtnSnocket) pure)
-                  daIPv6Address
-    case cmIPv6Address of
-      Just addr | Just IPv6Address <- diNtnAddressType addr
-                -> pure ()
-                | otherwise
-                -> throwIO (UnexpectedIPv6Address addr)
-      Nothing   -> pure ()
-
-    --
-    -- local connection manager
-    --
-    let localThread :: Maybe (m Void)
-        localThread =
-          case daLocalAddress of
-            Nothing -> Nothing
-            Just localAddr ->
-              Just $ withLocalSocket tracer diNtcGetFileDescriptor diNtcSnocket localAddr
-                       $ \localSocket -> do
-                localInbInfoChannel <- newInformationChannel
-                localServerStateVar <- Server.newObservableStateVar ntcInbgovRng
-
-                let localConnectionLimits = AcceptedConnectionsLimit maxBound maxBound 0
-
-                    localConnectionHandler :: NodeToClientConnectionHandler
-                                                ntcFd ntcAddr ntcVersion ntcVersionData m
-                    localConnectionHandler =
-                      makeConnectionHandler
-                        dtLocalMuxTracer
-                        SingResponderMode
-                        diNtcHandshakeArguments
-                        ( ( \ (OuroborosApplication apps)
-                           -> TemperatureBundle
-                                (WithHot apps)
-                                (WithWarm [])
-                                (WithEstablished [])
-                          ) <$> daLocalResponderApplication )
-                        (mainThreadId, rethrowPolicy <> daLocalRethrowPolicy)
-
-                    localConnectionManagerArguments
-                      :: NodeToClientConnectionManagerArguments
-                           ntcFd ntcAddr ntcVersion ntcVersionData m
-                    localConnectionManagerArguments =
-                      ConnectionManagerArguments {
-                          cmTracer              = dtLocalConnectionManagerTracer,
-                          cmTrTracer            = nullTracer, -- TODO: issue #3320
-                          cmMuxTracer           = dtLocalMuxTracer,
-                          cmIPv4Address         = Nothing,
-                          cmIPv6Address         = Nothing,
-                          cmAddressType         = const Nothing,
-                          cmSnocket             = diNtcSnocket,
-                          cmMakeBearer          = diNtcBearer,
-                          cmConfigureSocket     = \_ _ -> return (),
-                          cmTimeWaitTimeout     = local_TIME_WAIT_TIMEOUT,
-                          cmOutboundIdleTimeout = local_PROTOCOL_IDLE_TIMEOUT,
-                          connectionDataFlow    = localDataFlow,
-                          cmPrunePolicy         = Diffusion.Policies.prunePolicy
-                                                    localServerStateVar,
-                          cmConnectionsLimits   = localConnectionLimits,
-
-                          -- local thread does not start a Outbound Governor
-                          -- so it doesn't matter what we put here.
-                          -- 'NoPeerSharing' is set for all connections.
-                          cmGetPeerSharing = \_ -> NoPeerSharing
-                        }
-
-                withConnectionManager
-                  localConnectionManagerArguments
-                  localConnectionHandler
-                  classifyHandleError
-                  (InResponderMode localInbInfoChannel)
-                  (InResponderMode Nothing)
-                  $ \(localConnectionManager :: NodeToClientConnectionManager
-                                                  ntcFd ntcAddr ntcVersion
-                                                  ntcVersionData m)
-                    -> do
-
-                    --
-                    -- run local server
-                    --
-
-                    traceWith tracer . RunLocalServer
-                      =<< Snocket.getLocalAddr diNtcSnocket localSocket
-
-                    Async.withAsync
-                      (Server.run
-                        ServerArguments {
-                            serverSockets               = localSocket :| [],
-                            serverSnocket               = diNtcSnocket,
-                            serverTracer                = dtLocalServerTracer,
-                            serverTrTracer              = nullTracer, -- TODO: issue #3320
-                            serverInboundGovernorTracer = dtLocalInboundGovernorTracer,
-                            serverInboundIdleTimeout    = Nothing,
-                            serverConnectionLimits      = localConnectionLimits,
-                            serverConnectionManager     = localConnectionManager,
-                            serverInboundInfoChannel    = localInbInfoChannel,
-                            serverObservableStateVar    = localServerStateVar
-                          }) Async.wait
-
-    --
-    -- remote connection manager
-    --
-    let remoteThread :: m Void
-        remoteThread = do
-          lookupReqs <- case (cmIPv4Address, cmIPv6Address) of
-                               (Just _, Nothing) -> return LookupReqAOnly
-                               (Nothing, Just _) -> return LookupReqAAAAOnly
-                               (Just _, Just _)  -> return LookupReqAAndAAAA
-                               _                 ->
-                                   throwIO NoSocket
-
-          -- control channel for the server; only required in
-          -- @'InitiatorResponderMode' :: 'MuxMode'@
-          cmdInMode
-            <- case diffusionMode of
-                InitiatorOnlyDiffusionMode ->
-                  -- action which we pass to connection handler
-                  pure (HasInitiator CMDInInitiatorMode)
-                InitiatorAndResponderDiffusionMode ->
-                  HasInitiatorResponder <$>
-                    (CMDInInitiatorResponderMode
-                      <$> newInformationChannel
-                      <*> newInformationChannel
-                      <*> Server.newObservableStateVar ntnInbgovRng)
-
-          -- RNGs used for picking random peers from the ledger and for
-          -- demoting/promoting peers.
-          policyRngVar <- newTVarIO policyRng
-
-          churnModeVar <- newTVarIO ChurnModeNormal
-
-          peerSelectionTargetsVar <- newTVarIO $ daPeerSelectionTargets {
-              -- Start with a smaller number of active peers, the churn governor will increase
-              -- it to the configured value after a delay.
-              targetNumberOfActivePeers =
-                min 2 (targetNumberOfActivePeers daPeerSelectionTargets)
-            }
-
-
-          publicStateVar <- newTVarIO emptyPublicPeerSelectionState
-
-          withLedgerPeers
-            ledgerPeersRng
-            diNtnToPeerAddr
-            dtLedgerPeersTracer
-            daReadUseLedgerAfter
-            daLedgerPeersCtx
-            (diNtnDomainResolver lookupReqs)
-            $ \requestLedgerPeers ledgerPeerThread ->
-            case cmdInMode of
-              -- InitiatorOnlyMode
-              --
-              -- Run peer selection only
-              HasInitiator CMDInInitiatorMode -> do
-                let connectionManagerArguments
-                      :: NodeToNodeConnectionManagerArguments
-                           InitiatorMode
-                           ntnFd ntnAddr ntnVersion ntnVersionData
-                           m a Void
-                    connectionManagerArguments =
-                      ConnectionManagerArguments {
-                          cmTracer              = dtConnectionManagerTracer,
-                          cmTrTracer            =
-                            fmap abstractState
-                            `contramap` dtConnectionManagerTransitionTracer,
-                          cmMuxTracer           = dtMuxTracer,
-                          cmIPv4Address,
-                          cmIPv6Address,
-                          cmAddressType         = diNtnAddressType,
-                          cmSnocket             = diNtnSnocket,
-                          cmMakeBearer          = diNtnBearer,
-                          cmConfigureSocket     = diNtnConfigureSocket,
-                          connectionDataFlow    = diNtnDataFlow,
-                          cmPrunePolicy         = simplePrunePolicy,
-                          -- Server is not running, it will not be able to
-                          -- advise which connections to prune.  It's also not
-                          -- expected that the governor targets will be larger
-                          -- than limits imposed by 'cmConnectionsLimits'.
-                          cmConnectionsLimits   = daAcceptedConnectionsLimit,
-                          cmTimeWaitTimeout     = daTimeWaitTimeout,
-                          cmOutboundIdleTimeout = daProtocolIdleTimeout,
-                          cmGetPeerSharing      = diNtnPeerSharing
-                        }
-
-                    connectionHandler
-                      :: NodeToNodeConnectionHandler
-                           InitiatorMode
-                           ntnFd ntnAddr ntnVersion ntnVersionData
-                           m a Void
-                    connectionHandler =
-                      makeConnectionHandler
-                        dtMuxTracer
-                        SingInitiatorMode
-                        diNtnHandshakeArguments
-                        daApplicationInitiatorMode
-                        (mainThreadId, rethrowPolicy <> daRethrowPolicy)
-
-                withConnectionManager
-                  connectionManagerArguments
-                  connectionHandler
-                  classifyHandleError
-                  NotInResponderMode
-                  NotInResponderMode
-                  $ \(connectionManager
-                      :: NodeToNodeConnectionManager
-                           InitiatorMode ntnFd ntnAddr ntnVersionData ntnVersion m a Void)
-                    -> do
-                  diInstallSigUSR1Handler connectionManager
-
-                  --
-                  -- peer state actions
-                  --
-                  -- Peer state actions run a job pool in the background which
-                  -- tracks threads forked by 'PeerStateActions'
-                  --
-
-                  withPeerStateActions
-                    PeerStateActionsArguments {
-                        spsTracer = dtPeerSelectionActionsTracer,
-                        spsDeactivateTimeout = Diffusion.Policies.deactivateTimeout,
-                        spsCloseConnectionTimeout =
-                          Diffusion.Policies.closeConnectionTimeout,
-                        spsConnectionManager = connectionManager,
-                        spsExitPolicy = exitPolicy
-                      }
-                    $ \(peerStateActions
-                          :: NodeToNodePeerStateActions InitiatorMode ntnAddr versionData m a Void) ->
-                    --
-                    -- Run peer selection (p2p governor)
-                    --
-
-                    withPeerSelectionActions
-                      dtTraceLocalRootPeersTracer
-                      dtTracePublicRootPeersTracer
-                      diNtnToPeerAddr
-                      diLocalAndPublicRootDnsSemaphore
-                      (diDnsActions lookupReqs)
-                      (readTVar peerSelectionTargetsVar)
-                      daReadLocalRootPeers
-                      daReadPublicRootPeers
-                      daOwnPeerSharing
-                      (pchPeerSharing diNtnPeerSharing)
-                      (readTVar (getPeerSharingRegistry daPeerSharingRegistry))
-                      retry -- Will never receive inbound connections
-                      peerStateActions
-                      requestLedgerPeers
-                      $ \localPeerSelectionActionsThread
-                        (peerSelectionActions
-                           :: NodeToNodePeerSelectionActions
-                                InitiatorMode ntnAddr versionData m a Void) ->
-
-                        Async.withAsync
-                        (Governor.peerSelectionGovernor
-                          dtTracePeerSelectionTracer
-                          dtDebugPeerSelectionInitiatorTracer
-                          dtTracePeerSelectionCounters
-                          fuzzRng
-                          publicStateVar
-                          peerSelectionActions
-                          (Diffusion.Policies.simplePeerSelectionPolicy
-                             policyRngVar (readTVar churnModeVar)
-                             daPeerMetrics (epErrorDelay exitPolicy)))
-                        $ \governorThread ->
-                          Async.withAsync
-                          (Governor.peerChurnGovernor
-                            dtTracePeerSelectionTracer
-                            daDeadlineChurnInterval
-                            daBulkChurnInterval
-                            daPeerMetrics
-                            churnModeVar
-                            churnRng
-                            daBlockFetchMode
-                            daPeerSelectionTargets
-                            peerSelectionTargetsVar)
-                          $ \churnGovernorThread ->
-                                -- wait for any thread to fail
-                                snd <$> Async.waitAny
-                                   [ localPeerSelectionActionsThread
-                                   , governorThread
-                                   , ledgerPeerThread
-                                   , churnGovernorThread
-                                   ]
-
-              -- InitiatorResponderMode
-              --
-              -- Run peer selection and the server.
-              --
-              HasInitiatorResponder
-                (CMDInInitiatorResponderMode inboundInfoChannel outboundInfoChannel observableStateVar) -> do
-                let connectionManagerArguments
-                      :: NodeToNodeConnectionManagerArguments
-                          InitiatorResponderMode
-                          ntnFd ntnAddr ntnVersion ntnVersionData
-                          m a ()
-                    connectionManagerArguments =
-                      ConnectionManagerArguments {
-                          cmTracer              = dtConnectionManagerTracer,
-                          cmTrTracer            =
-                            fmap abstractState
-                            `contramap` dtConnectionManagerTransitionTracer,
-                          cmMuxTracer           = dtMuxTracer,
-                          cmIPv4Address,
-                          cmIPv6Address,
-                          cmAddressType         = diNtnAddressType,
-                          cmSnocket             = diNtnSnocket,
-                          cmMakeBearer          = diNtnBearer,
-                          cmConfigureSocket     = diNtnConfigureSocket,
-                          connectionDataFlow    = diNtnDataFlow,
-                          cmPrunePolicy         = Diffusion.Policies.prunePolicy observableStateVar,
-                          cmConnectionsLimits   = daAcceptedConnectionsLimit,
-                          cmTimeWaitTimeout     = daTimeWaitTimeout,
-                          cmOutboundIdleTimeout = daProtocolIdleTimeout,
-                          cmGetPeerSharing      = diNtnPeerSharing
-                        }
-
-                    computePeerSharingPeers :: STM m (PublicPeerSelectionState ntnAddr)
-                                            -> StdGen
-                                            -> PeerSharingAmount
-                                            -> m [ntnAddr]
-                    computePeerSharingPeers readPublicState gen amount = do
-                      publicState <- atomically readPublicState
-                      let availableToShareSet = availableToShare
-                                              $ publicState
-                          is = nub
-                             $ take (fromIntegral amount)
-                             $ randomRs (0, length availableToShareSet - 1) gen
-                          randomList = map (`elemAt` availableToShareSet) is
-                      if null availableToShareSet
-                         then return []
-                         else return randomList
-
-
-                    connectionHandler
-                      :: NodeToNodeConnectionHandler
-                          InitiatorResponderMode
-                          ntnFd ntnAddr ntnVersion ntnVersionData
-                          m a ()
-                    connectionHandler =
-                      makeConnectionHandler
-                         dtMuxTracer
-                         SingInitiatorResponderMode
-                         diNtnHandshakeArguments
-                         (daApplicationInitiatorResponderMode
-                            (computePeerSharingPeers (readTVar publicStateVar) peerSharingRng))
-                         (mainThreadId, rethrowPolicy <> daRethrowPolicy)
-
-                withConnectionManager
-                  connectionManagerArguments
-                  connectionHandler
-                  classifyHandleError
-                  (InResponderMode inboundInfoChannel)
-                  (if daOwnPeerSharing /= NoPeerSharing
-                     then InResponderMode (Just outboundInfoChannel)
-                     else InResponderMode Nothing)
-                  $ \(connectionManager
-                        :: NodeToNodeConnectionManager
-                             InitiatorResponderMode ntnFd ntnAddr ntnVersionData ntnVersion m a ()
-                     ) -> do
-                  diInstallSigUSR1Handler connectionManager
-
-                  --
-                  -- peer state actions
-                  --
-                  -- Peer state actions run a job pool in the background which
-                  -- tracks threads forked by 'PeerStateActions'
-                  --
-
-                  withPeerStateActions
-                    PeerStateActionsArguments {
-                        spsTracer = dtPeerSelectionActionsTracer,
-                        spsDeactivateTimeout = Diffusion.Policies.deactivateTimeout,
-                        spsCloseConnectionTimeout =
-                          Diffusion.Policies.closeConnectionTimeout,
-                        spsConnectionManager = connectionManager,
-                        spsExitPolicy = stdExitPolicy daReturnPolicy
-                      }
-                    $ \(peerStateActions
-                          :: NodeToNodePeerStateActions
-                               InitiatorResponderMode ntnAddr versionData m a ()) ->
-
-                    --
-                    -- Run peer selection (p2p governor)
-                    --
-
-                    withPeerSelectionActions
-                      dtTraceLocalRootPeersTracer
-                      dtTracePublicRootPeersTracer
-                      diNtnToPeerAddr
-                      diLocalAndPublicRootDnsSemaphore
-                      (diDnsActions lookupReqs)
-                      (readTVar peerSelectionTargetsVar)
-                      daReadLocalRootPeers
-                      daReadPublicRootPeers
-                      daOwnPeerSharing
-                      (pchPeerSharing diNtnPeerSharing)
-                      (readTVar (getPeerSharingRegistry daPeerSharingRegistry))
-                      (readMessage outboundInfoChannel)
-                      peerStateActions
-                      requestLedgerPeers
-                      $ \localPeerRootProviderThread
-                        (peerSelectionActions
-                           :: NodeToNodePeerSelectionActions
-                                InitiatorResponderMode ntnAddr versionData m a ()) ->
-
-                      Async.withAsync
-                        (Governor.peerSelectionGovernor
-                          dtTracePeerSelectionTracer
-                          dtDebugPeerSelectionInitiatorResponderTracer
-                          dtTracePeerSelectionCounters
-                          fuzzRng
-                          publicStateVar
-                          peerSelectionActions
-                          (Diffusion.Policies.simplePeerSelectionPolicy
-                             policyRngVar (readTVar churnModeVar)
-                             daPeerMetrics (epErrorDelay exitPolicy)))
-                        $ \governorThread ->
-                          withSockets tracer diNtnSnocket
-                                      (\sock addr -> diNtnConfigureSocket sock (Just addr))
-                                      (\sock addr -> diNtnConfigureSystemdSocket sock addr)
-                                      ( catMaybes
-                                          [ daIPv4Address
-                                          , daIPv6Address
-                                          ]
-                                      )
-                                      $ \sockets addresses -> do
-                          --
-                          -- Run server
-                          --
-                          traceWith tracer (RunServer addresses)
-                          Async.withAsync
-                            (Server.run
-                              ServerArguments {
-                                  serverSockets               = sockets,
-                                  serverSnocket               = diNtnSnocket,
-                                  serverTracer                = dtServerTracer,
-                                  serverTrTracer              = dtInboundGovernorTransitionTracer,
-                                  serverInboundGovernorTracer = dtInboundGovernorTracer,
-                                  serverConnectionLimits      = daAcceptedConnectionsLimit,
-                                  serverConnectionManager     = connectionManager,
-                                  serverInboundIdleTimeout    = Just daProtocolIdleTimeout,
-                                  serverInboundInfoChannel    = inboundInfoChannel,
-                                  serverObservableStateVar    = observableStateVar
-                                })
-                                $ \serverThread ->
-                                  Async.withAsync
-                                    (Governor.peerChurnGovernor
-                                      dtTracePeerSelectionTracer
-                                      daDeadlineChurnInterval
-                                      daBulkChurnInterval
-                                      daPeerMetrics
-                                      churnModeVar
-                                      churnRng
-                                      daBlockFetchMode
-                                      daPeerSelectionTargets
-                                      peerSelectionTargetsVar)
-                                    $ \churnGovernorThread ->
-
-                                      -- wait for any thread to fail
-                                      snd <$> Async.waitAny
-                                           [ localPeerRootProviderThread
-                                           , serverThread
-                                           , governorThread
-                                           , ledgerPeerThread
-                                           , churnGovernorThread
-                                           ]
-
->>>>>>> 8b5f32de
     Async.runConcurrently
       $ asum
       $ Async.Concurrently <$>
@@ -1154,7 +674,6 @@
       withLocalSocket tracer diNtcGetFileDescriptor diNtcSnocket localAddr
       $ \localSocket -> do
         localInbInfoChannel <- newInformationChannel
-        localOutInfoChannel <- newInformationChannel
         localServerStateVar <- Server.newObservableStateVar ntcInbgovRng
 
         let localConnectionLimits = AcceptedConnectionsLimit maxBound maxBound 0
@@ -1206,7 +725,7 @@
           localConnectionHandler
           classifyHandleError
           (InResponderMode localInbInfoChannel)
-          (InResponderMode localOutInfoChannel)
+          (InResponderMode Nothing)
           $ \localConnectionManager-> do
             --
             -- run local server
@@ -1374,7 +893,9 @@
                        peerSharingRng)))
                 classifyHandleError
                 (InResponderMode inbndInfoChannel)
-                (InResponderMode outbndInfoChannel)
+                (if daOwnPeerSharing /= NoPeerSharing
+                   then InResponderMode (Just outbndInfoChannel)
+                   else InResponderMode Nothing)
 
       --
       -- peer state actions
